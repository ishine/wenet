--- conflicted
+++ resolved
@@ -216,15 +216,15 @@
     return score;
 }
 
-float TorchAsrDecoder::RightToLeftScore(const torch::Tensor& probs,
+float TorchAsrDecoder::RightToLeftScore(const torch::Tensor& r_probs,
                                         const std::vector<int>& hyp,
 					const size_t& num,
                                         const int& eos) {
     float score = 0.0f;
     for (size_t j = 0; j < hyp.size(); ++j) {
-      score += probs[num][hyp.size() - j - 1][hyp[j]].item<float>();
-    }
-    score += probs[num][hyp.size()][eos].item<float>();
+      score += r_probs[num][hyp.size() - j -1][hyp[j]].item<float>();
+    }
+    score += r_probs[num][hyp.size()][eos].item<float>();
     return score;
 }
 
@@ -285,7 +285,8 @@
     }
     float score = 0.0f;
     score = LeftToRightScore(probs, hyp, i, eos);
-    VLOG(1) << "this sentence is " << sentence << "and l_score is " << score;
+    VLOG(1) << "this sentence is " << sentence
+                << "and l_score is " << score;
     // Optional: Used for right to left score
     float r_score = 0.0f;
     if (opts_.reverse_weight > 0) {
@@ -295,10 +296,6 @@
                 << "and r_score is " << r_score;
     }
     score += probs[i][hyp.size()][eos].item<float>();
-<<<<<<< HEAD
-=======
-    VLOG(1) << "this sentence is " << sentence << "and l_score is " << score;
->>>>>>> e0ea2531
 
     score = (score * (1 - opts_.reverse_weight))
                 + (r_score * opts_.reverse_weight);
