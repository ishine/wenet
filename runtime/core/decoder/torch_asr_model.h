--- conflicted
+++ resolved
@@ -24,11 +24,8 @@
   int subsampling_rate() const { return subsampling_rate_; }
   int sos() const { return sos_; }
   int eos() const { return eos_; }
-<<<<<<< HEAD
   bool is_bidirectional_decoder() const { return is_bidirectional_decoder_; }
-=======
-  int reverse_num_blocks() const { return reverse_num_blocks_; }
->>>>>>> 1c5caabf
+
   std::shared_ptr<TorchModule> torch_model() const { return module_; }
 
  private:
@@ -37,11 +34,7 @@
   int subsampling_rate_ = 1;
   int sos_ = 0;
   int eos_ = 0;
-<<<<<<< HEAD
   bool is_bidirectional_decoder_ = false;
-=======
-  int reverse_num_blocks_ = 0;
->>>>>>> 1c5caabf
 
  public:
   WENET_DISALLOW_COPY_AND_ASSIGN(TorchAsrModel);
