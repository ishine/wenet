# Copyright (c) 2020 Mobvoi Inc. (authors: Binbin Zhang, Di Wu)
#
# Licensed under the Apache License, Version 2.0 (the "License");
# you may not use this file except in compliance with the License.
# You may obtain a copy of the License at
#
#     http://www.apache.org/licenses/LICENSE-2.0
#
# Unless required by applicable law or agreed to in writing, software
# distributed under the License is distributed on an "AS IS" BASIS,
# WITHOUT WARRANTIES OR CONDITIONS OF ANY KIND, either express or implied.
# See the License for the specific language governing permissions and
# limitations under the License.

from collections import defaultdict
from typing import List, Optional, Tuple

import torch
from torch.nn.utils.rnn import pad_sequence

from wenet.transformer.cmvn import GlobalCMVN
from wenet.transformer.ctc import CTC
from wenet.transformer.decoder import (TransformerDecoder,
<<<<<<< HEAD
                                       BiTransformerDecoder)
=======
                                       BidirectionalDecoder)
>>>>>>> a3922965
from wenet.transformer.encoder import (ConformerEncoder, TransformerEncoder)
from wenet.transformer.label_smoothing_loss import LabelSmoothingLoss
from wenet.utils.cmvn import load_cmvn
from wenet.utils.common import (IGNORE_ID, add_sos_eos, log_add,
                                remove_duplicates_and_blank, th_accuracy,
                                add_eos_sos)
from wenet.utils.mask import (make_pad_mask, mask_finished_preds,
                              mask_finished_scores, subsequent_mask)


class ASRModel(torch.nn.Module):
    """CTC-attention hybrid Encoder-Decoder model"""
    def __init__(
        self,
        vocab_size: int,
        encoder: TransformerEncoder,
        decoder: TransformerDecoder,
        ctc: CTC,
        ctc_weight: float = 0.5,
        reverse_weight: float = 0.0,
        ignore_id: int = IGNORE_ID,
        lsm_weight: float = 0.0,
        length_normalized_loss: bool = False,
    ):
        assert 0.0 <= ctc_weight <= 1.0, ctc_weight

        super().__init__()
        # note that eos is the same as sos (equivalent ID)
        self.sos = vocab_size - 1
        self.eos = vocab_size - 1
        self.vocab_size = vocab_size
        self.ignore_id = ignore_id
        self.ctc_weight = ctc_weight
        self.reverse_weight = reverse_weight

        self.encoder = encoder
        self.decoder = decoder
        self.ctc = ctc
        self.criterion_att = LabelSmoothingLoss(
            size=vocab_size,
            padding_idx=ignore_id,
            smoothing=lsm_weight,
            normalize_length=length_normalized_loss,
        )

    def forward(
        self,
        speech: torch.Tensor,
        speech_lengths: torch.Tensor,
        text: torch.Tensor,
        text_lengths: torch.Tensor,
    ) -> Tuple[Optional[torch.Tensor], Optional[torch.Tensor],
               Optional[torch.Tensor], Optional[torch.Tensor],
               Optional[torch.Tensor]]:
        """Frontend + Encoder + Decoder + Calc loss

        Args:
            speech: (Batch, Length, ...)
            speech_lengths: (Batch, )
            text: (Batch, Length)
            text_lengths: (Batch,)
        """
        assert text_lengths.dim() == 1, text_lengths.shape
        # Check that batch_size is unified
        assert (speech.shape[0] == speech_lengths.shape[0] == text.shape[0] ==
                text_lengths.shape[0]), (speech.shape, speech_lengths.shape,
                                         text.shape, text_lengths.shape)
        # 1. Encoder
        encoder_out, encoder_mask = self.encoder(speech, speech_lengths)
        encoder_out_lens = encoder_mask.squeeze(1).sum(1)

        # 2a. Attention-decoder branch
        if self.ctc_weight != 1.0:
            l_loss_att, r_loss_att, acc_att = self._calc_att_loss(
                encoder_out, encoder_mask, text, text_lengths)
            # combine both left to right and right to left loss (optional)
            if r_loss_att is not None:
                loss_att = l_loss_att * (
                    1 - self.reverse_weight) + self.reverse_weight * (
                        r_loss_att.to(l_loss_att.device))
            else:
                loss_att = l_loss_att
        else:
            loss_att = None
            l_loss_att = None
            r_loss_att = None
        # 2b. CTC branch
        if self.ctc_weight != 0.0:
            loss_ctc = self.ctc(encoder_out, encoder_out_lens, text,
                                text_lengths)
        else:
            loss_ctc = None

        if loss_ctc is None:
            loss = loss_att
        elif loss_att is None:
            loss = loss_ctc
        else:
            loss = self.ctc_weight * loss_ctc + (1 -
                                                 self.ctc_weight) * loss_att
        return loss, loss_att, l_loss_att, r_loss_att, loss_ctc

    def _calc_att_loss(
        self,
        encoder_out: torch.Tensor,
        encoder_mask: torch.Tensor,
        ys_pad: torch.Tensor,
        ys_pad_lens: torch.Tensor,
    ) -> Tuple[torch.Tensor, Optional[torch.Tensor], float]:
        ys_in_pad, ys_out_pad = add_sos_eos(ys_pad, self.sos, self.eos,
                                            self.ignore_id)
        # used for right to left decoder
        r_ys_in_pad = torch.tensor([0.0])
        r_ys_out_pad = torch.tensor([0.0])
        if self.reverse_weight > 0:
            r_ys_in_pad, r_ys_out_pad = add_eos_sos(ys_pad, self.sos, self.eos,
                                                    self.ignore_id)
        ys_in_lens = ys_pad_lens + 1
        # 1. Forward decoder
        decoder_out, r_decoder_out, _ = self.decoder(encoder_out, encoder_mask,
                                                     ys_in_pad, ys_in_lens,
                                                     r_ys_in_pad,
                                                     self.reverse_weight)
        # 2. Compute attention loss
        l_loss_att = self.criterion_att(decoder_out, ys_out_pad)

        # 3. Compute attention loss (optional)
        r_loss_att = torch.tensor(0.0)

        # right to left decoder loss
        if self.reverse_weight > 0:
            r_loss_att = self.criterion_att(r_decoder_out, r_ys_out_pad)

        acc_att = th_accuracy(
            decoder_out.view(-1, self.vocab_size),
            ys_out_pad,
            ignore_label=self.ignore_id,
        )
        return l_loss_att, r_loss_att, acc_att

    def _forward_encoder(
        self,
        speech: torch.Tensor,
        speech_lengths: torch.Tensor,
        decoding_chunk_size: int = -1,
        num_decoding_left_chunks: int = -1,
        simulate_streaming: bool = False,
    ) -> Tuple[torch.Tensor, torch.Tensor]:
        # Let's assume B = batch_size
        # 1. Encoder
        if simulate_streaming and decoding_chunk_size > 0:
            encoder_out, encoder_mask = self.encoder.forward_chunk_by_chunk(
                speech,
                decoding_chunk_size=decoding_chunk_size,
                num_decoding_left_chunks=num_decoding_left_chunks
            )  # (B, maxlen, encoder_dim)
        else:
            encoder_out, encoder_mask = self.encoder(
                speech,
                speech_lengths,
                decoding_chunk_size=decoding_chunk_size,
                num_decoding_left_chunks=num_decoding_left_chunks
            )  # (B, maxlen, encoder_dim)
        return encoder_out, encoder_mask

    def recognize(
        self,
        speech: torch.Tensor,
        speech_lengths: torch.Tensor,
        beam_size: int = 10,
        decoding_chunk_size: int = -1,
        num_decoding_left_chunks: int = -1,
        simulate_streaming: bool = False,
    ) -> torch.Tensor:
        """ Apply beam search on attention decoder

        Args:
            speech (torch.Tensor): (batch, max_len, feat_dim)
            speech_length (torch.Tensor): (batch, )
            beam_size (int): beam size for beam search
            decoding_chunk_size (int): decoding chunk for dynamic chunk
                trained model.
                <0: for decoding, use full chunk.
                >0: for decoding, use fixed chunk size as set.
                0: used for training, it's prohibited here
            simulate_streaming (bool): whether do encoder forward in a
                streaming fashion

        Returns:
            torch.Tensor: decoding result, (batch, max_result_len)
        """
        assert speech.shape[0] == speech_lengths.shape[0]
        assert decoding_chunk_size != 0
        device = speech.device
        batch_size = speech.shape[0]

        # Let's assume B = batch_size and N = beam_size
        # 1. Encoder
        encoder_out, encoder_mask = self._forward_encoder(
            speech, speech_lengths, decoding_chunk_size,
            num_decoding_left_chunks,
            simulate_streaming)  # (B, maxlen, encoder_dim)
        maxlen = encoder_out.size(1)
        encoder_dim = encoder_out.size(2)
        running_size = batch_size * beam_size
        encoder_out = encoder_out.unsqueeze(1).repeat(1, beam_size, 1, 1).view(
            running_size, maxlen, encoder_dim)  # (B*N, maxlen, encoder_dim)
        encoder_mask = encoder_mask.unsqueeze(1).repeat(
            1, beam_size, 1, 1).view(running_size, 1,
                                     maxlen)  # (B*N, 1, max_len)

        hyps = torch.ones([running_size, 1], dtype=torch.long,
                          device=device).fill_(self.sos)  # (B*N, 1)
        scores = torch.tensor([0.0] + [-float('inf')] * (beam_size - 1),
                              dtype=torch.float)
        scores = scores.to(device).repeat([batch_size]).unsqueeze(1).to(
            device)  # (B*N, 1)
        end_flag = torch.zeros_like(scores, dtype=torch.bool, device=device)
        cache: Optional[List[torch.Tensor]] = None
        # 2. Decoder forward step by step
        for i in range(1, maxlen + 1):
            # Stop if all batch and all beam produce eos
            if end_flag.sum() == running_size:
                break
            # 2.1 Forward decoder step
            hyps_mask = subsequent_mask(i).unsqueeze(0).repeat(
                running_size, 1, 1).to(device)  # (B*N, i, i)
            # logp: (B*N, vocab)
            logp, cache = self.decoder.forward_one_step(
                encoder_out, encoder_mask, hyps, hyps_mask, cache)
            # 2.2 First beam prune: select topk best prob at current time
            top_k_logp, top_k_index = logp.topk(beam_size)  # (B*N, N)
            top_k_logp = mask_finished_scores(top_k_logp, end_flag)
            top_k_index = mask_finished_preds(top_k_index, end_flag, self.eos)
            # 2.3 Seconde beam prune: select topk score with history
            scores = scores + top_k_logp  # (B*N, N), broadcast add
            scores = scores.view(batch_size, beam_size * beam_size)  # (B, N*N)
            scores, offset_k_index = scores.topk(k=beam_size)  # (B, N)
            scores = scores.view(-1, 1)  # (B*N, 1)
            # 2.4. Compute base index in top_k_index,
            # regard top_k_index as (B*N*N),regard offset_k_index as (B*N),
            # then find offset_k_index in top_k_index
            base_k_index = torch.arange(batch_size, device=device).view(
                -1, 1).repeat([1, beam_size])  # (B, N)
            base_k_index = base_k_index * beam_size * beam_size
            best_k_index = base_k_index.view(-1) + offset_k_index.view(
                -1)  # (B*N)

            # 2.5 Update best hyps
            best_k_pred = torch.index_select(top_k_index.view(-1),
                                             dim=-1,
                                             index=best_k_index)  # (B*N)
            best_hyps_index = best_k_index // beam_size
            last_best_k_hyps = torch.index_select(
                hyps, dim=0, index=best_hyps_index)  # (B*N, i)
            hyps = torch.cat((last_best_k_hyps, best_k_pred.view(-1, 1)),
                             dim=1)  # (B*N, i+1)

            # 2.6 Update end flag
            end_flag = torch.eq(hyps[:, -1], self.eos).view(-1, 1)

        # 3. Select best of best
        scores = scores.view(batch_size, beam_size)
        # TODO: length normalization
        best_index = torch.argmax(scores, dim=-1).long()
        best_hyps_index = best_index + torch.arange(
            batch_size, dtype=torch.long, device=device) * beam_size
        best_hyps = torch.index_select(hyps, dim=0, index=best_hyps_index)
        best_hyps = best_hyps[:, 1:]
        return best_hyps

    def ctc_greedy_search(
        self,
        speech: torch.Tensor,
        speech_lengths: torch.Tensor,
        decoding_chunk_size: int = -1,
        num_decoding_left_chunks: int = -1,
        simulate_streaming: bool = False,
    ) -> List[List[int]]:
        """ Apply CTC greedy search

        Args:
            speech (torch.Tensor): (batch, max_len, feat_dim)
            speech_length (torch.Tensor): (batch, )
            beam_size (int): beam size for beam search
            decoding_chunk_size (int): decoding chunk for dynamic chunk
                trained model.
                <0: for decoding, use full chunk.
                >0: for decoding, use fixed chunk size as set.
                0: used for training, it's prohibited here
            simulate_streaming (bool): whether do encoder forward in a
                streaming fashion
        Returns:
            List[List[int]]: best path result
        """
        assert speech.shape[0] == speech_lengths.shape[0]
        assert decoding_chunk_size != 0
        batch_size = speech.shape[0]
        # Let's assume B = batch_size
        encoder_out, encoder_mask = self._forward_encoder(
            speech, speech_lengths, decoding_chunk_size,
            num_decoding_left_chunks,
            simulate_streaming)  # (B, maxlen, encoder_dim)
        maxlen = encoder_out.size(1)
        encoder_out_lens = encoder_mask.squeeze(1).sum(1)
        ctc_probs = self.ctc.log_softmax(
            encoder_out)  # (B, maxlen, vocab_size)
        topk_prob, topk_index = ctc_probs.topk(1, dim=2)  # (B, maxlen, 1)
        topk_index = topk_index.view(batch_size, maxlen)  # (B, maxlen)
        mask = make_pad_mask(encoder_out_lens)  # (B, maxlen)
        topk_index = topk_index.masked_fill_(mask, self.eos)  # (B, maxlen)
        hyps = [hyp.tolist() for hyp in topk_index]
        hyps = [remove_duplicates_and_blank(hyp) for hyp in hyps]
        return hyps

    def _ctc_prefix_beam_search(
        self,
        speech: torch.Tensor,
        speech_lengths: torch.Tensor,
        beam_size: int,
        decoding_chunk_size: int = -1,
        num_decoding_left_chunks: int = -1,
        simulate_streaming: bool = False,
    ) -> Tuple[List[List[int]], torch.Tensor]:
        """ CTC prefix beam search inner implementation

        Args:
            speech (torch.Tensor): (batch, max_len, feat_dim)
            speech_length (torch.Tensor): (batch, )
            beam_size (int): beam size for beam search
            decoding_chunk_size (int): decoding chunk for dynamic chunk
                trained model.
                <0: for decoding, use full chunk.
                >0: for decoding, use fixed chunk size as set.
                0: used for training, it's prohibited here
            simulate_streaming (bool): whether do encoder forward in a
                streaming fashion

        Returns:
            List[List[int]]: nbest results
            torch.Tensor: encoder output, (1, max_len, encoder_dim),
                it will be used for rescoring in attention rescoring mode
        """
        assert speech.shape[0] == speech_lengths.shape[0]
        assert decoding_chunk_size != 0
        batch_size = speech.shape[0]
        # For CTC prefix beam search, we only support batch_size=1
        assert batch_size == 1
        # Let's assume B = batch_size and N = beam_size
        # 1. Encoder forward and get CTC score
        encoder_out, encoder_mask = self._forward_encoder(
            speech, speech_lengths, decoding_chunk_size,
            num_decoding_left_chunks,
            simulate_streaming)  # (B, maxlen, encoder_dim)
        maxlen = encoder_out.size(1)
        ctc_probs = self.ctc.log_softmax(
            encoder_out)  # (1, maxlen, vocab_size)
        ctc_probs = ctc_probs.squeeze(0)
        # cur_hyps: (prefix, (blank_ending_score, none_blank_ending_score))
        cur_hyps = [(tuple(), (0.0, -float('inf')))]
        # 2. CTC beam search step by step
        for t in range(0, maxlen):
            logp = ctc_probs[t]  # (vocab_size,)
            # key: prefix, value (pb, pnb), default value(-inf, -inf)
            next_hyps = defaultdict(lambda: (-float('inf'), -float('inf')))
            # 2.1 First beam prune: select topk best
            top_k_logp, top_k_index = logp.topk(beam_size)  # (beam_size,)
            for s in top_k_index:
                s = s.item()
                ps = logp[s].item()
                for prefix, (pb, pnb) in cur_hyps:
                    last = prefix[-1] if len(prefix) > 0 else None
                    if s == 0:  # blank
                        n_pb, n_pnb = next_hyps[prefix]
                        n_pb = log_add([n_pb, pb + ps, pnb + ps])
                        next_hyps[prefix] = (n_pb, n_pnb)
                    elif s == last:
                        #  Update *ss -> *s;
                        n_pb, n_pnb = next_hyps[prefix]
                        n_pnb = log_add([n_pnb, pnb + ps])
                        next_hyps[prefix] = (n_pb, n_pnb)
                        # Update *s-s -> *ss, - is for blank
                        n_prefix = prefix + (s, )
                        n_pb, n_pnb = next_hyps[n_prefix]
                        n_pnb = log_add([n_pnb, pb + ps])
                        next_hyps[n_prefix] = (n_pb, n_pnb)
                    else:
                        n_prefix = prefix + (s, )
                        n_pb, n_pnb = next_hyps[n_prefix]
                        n_pnb = log_add([n_pnb, pb + ps, pnb + ps])
                        next_hyps[n_prefix] = (n_pb, n_pnb)

            # 2.2 Second beam prune
            next_hyps = sorted(next_hyps.items(),
                               key=lambda x: log_add(list(x[1])),
                               reverse=True)
            cur_hyps = next_hyps[:beam_size]
        hyps = [(y[0], log_add([y[1][0], y[1][1]])) for y in cur_hyps]
        return hyps, encoder_out

    def ctc_prefix_beam_search(
        self,
        speech: torch.Tensor,
        speech_lengths: torch.Tensor,
        beam_size: int,
        decoding_chunk_size: int = -1,
        num_decoding_left_chunks: int = -1,
        simulate_streaming: bool = False,
    ) -> List[int]:
        """ Apply CTC prefix beam search

        Args:
            speech (torch.Tensor): (batch, max_len, feat_dim)
            speech_length (torch.Tensor): (batch, )
            beam_size (int): beam size for beam search
            decoding_chunk_size (int): decoding chunk for dynamic chunk
                trained model.
                <0: for decoding, use full chunk.
                >0: for decoding, use fixed chunk size as set.
                0: used for training, it's prohibited here
            simulate_streaming (bool): whether do encoder forward in a
                streaming fashion

        Returns:
            List[int]: CTC prefix beam search nbest results
        """
        hyps, _ = self._ctc_prefix_beam_search(speech, speech_lengths,
                                               beam_size, decoding_chunk_size,
                                               num_decoding_left_chunks,
                                               simulate_streaming)
        return hyps[0][0]

    def attention_rescoring(self,
                            speech: torch.Tensor,
                            speech_lengths: torch.Tensor,
                            beam_size: int,
                            decoding_chunk_size: int = -1,
                            num_decoding_left_chunks: int = -1,
                            ctc_weight: float = 0.0,
                            simulate_streaming: bool = False,
                            reverse_weight: float = 0.0) -> List[int]:
        """ Apply attention rescoring decoding, CTC prefix beam search
            is applied first to get nbest, then we resoring the nbest on
            attention decoder with corresponding encoder out

        Args:
            speech (torch.Tensor): (batch, max_len, feat_dim)
            speech_length (torch.Tensor): (batch, )
            beam_size (int): beam size for beam search
            decoding_chunk_size (int): decoding chunk for dynamic chunk
                trained model.
                <0: for decoding, use full chunk.
                >0: for decoding, use fixed chunk size as set.
                0: used for training, it's prohibited here
            simulate_streaming (bool): whether do encoder forward in a
                streaming fashion
            ctc_weight (float): ctc score weight
            reverse_weight (float): right to left decoder score weight

        Returns:
            List[int]: Attention rescoring result
        """
        assert speech.shape[0] == speech_lengths.shape[0]
        assert decoding_chunk_size != 0
        device = speech.device
        batch_size = speech.shape[0]
        # For attention rescoring we only support batch_size=1
        assert batch_size == 1
        # encoder_out: (1, maxlen, encoder_dim), len(hyps) = beam_size
        hyps, encoder_out = self._ctc_prefix_beam_search(
            speech, speech_lengths, beam_size, decoding_chunk_size,
            num_decoding_left_chunks, simulate_streaming)

        assert len(hyps) == beam_size
        hyps_pad = pad_sequence([
            torch.tensor(hyp[0], device=device, dtype=torch.long)
            for hyp in hyps
        ], True, self.ignore_id)  # (beam_size, max_hyps_len)
        hyps_lens = torch.tensor([len(hyp[0]) for hyp in hyps],
                                 device=device,
                                 dtype=torch.long)  # (beam_size,)
        l_hyps_pad, _ = add_sos_eos(hyps_pad, self.sos, self.eos,
                                    self.ignore_id)
        # used for right to left
        r_hyps_pad = torch.tensor([0.0])
        if self.decoder.r_num_blocks > 0 and reverse_weight > 0:
            r_hyps_pad, r_out = add_eos_sos(hyps_pad, self.sos, self.eos,
                                            self.ignore_id)
        hyps_lens = hyps_lens + 1  # Add <sos> at begining
        encoder_out = encoder_out.repeat(beam_size, 1, 1)
        encoder_mask = torch.ones(beam_size,
                                  1,
                                  encoder_out.size(1),
                                  dtype=torch.bool,
                                  device=device)
        decoder_out, r_decoder_out, _ = self.decoder(
            encoder_out, encoder_mask, l_hyps_pad, hyps_lens, r_hyps_pad,
            reverse_weight)  # (beam_size, max_hyps_len, vocab_size)
        decoder_out = torch.nn.functional.log_softmax(decoder_out, dim=-1)
        decoder_out = decoder_out.cpu().numpy()

        if self.decoder.r_num_blocks > 0 and reverse_weight > 0:
            r_decoder_out = torch.nn.functional.log_softmax(r_decoder_out,
                                                            dim=-1)
            r_decoder_out = r_decoder_out.cpu().numpy()
        # Only use decoder score for rescoring
        best_score = -float('inf')
        best_index = 0
        for i, hyp in enumerate(hyps):
            score = 0.0

            for j, w in enumerate(hyp[0]):
                score += decoder_out[i][j][w]

            # used for right to left score
            r_score = 0.0
            if self.decoder.r_num_blocks > 0 and reverse_weight > 0:
                # skip padding part, find real start
                t = 0
                t = r_decoder_out.shape[1] - len(hyp[0])
                # right to left score
                for j, w in enumerate(hyp[0]):
                    r_score += r_decoder_out[i][j + t][w]
                r_score += r_decoder_out[i][t - 1][w]
            score += decoder_out[i][len(hyp[0])][self.eos]
            score = (score * (1 - reverse_weight)) + (r_score * reverse_weight)
            # add ctc score
            score += hyp[1] * ctc_weight
            if score > best_score:
                best_score = score
                best_index = i
        return hyps[best_index][0]

    @torch.jit.export
    def subsampling_rate(self) -> int:
        """ Export interface for c++ call, return subsampling_rate of the
            model
        """
        return self.encoder.embed.subsampling_rate

    @torch.jit.export
    def right_context(self) -> int:
        """ Export interface for c++ call, return right_context of the model
        """
        return self.encoder.embed.right_context

    @torch.jit.export
    def sos_symbol(self) -> int:
        """ Export interface for c++ call, return sos symbol id of the model
        """
        return self.sos

    @torch.jit.export
    def eos_symbol(self) -> int:
        """ Export interface for c++ call, return eos symbol id of the model
        """
        return self.eos

    @torch.jit.export
    def reverse_num_blocks(self) -> int:
        """ Export interface for c++ call, return the num of the right to left decoder
        """
<<<<<<< HEAD
        return self.decoder.right_decoder.num_blocks
=======
        return self.decoder.r_num_blocks
>>>>>>> a3922965

    @torch.jit.export
    def forward_encoder_chunk(
        self,
        xs: torch.Tensor,
        offset: int,
        required_cache_size: int,
        subsampling_cache: Optional[torch.Tensor] = None,
        elayers_output_cache: Optional[List[torch.Tensor]] = None,
        conformer_cnn_cache: Optional[List[torch.Tensor]] = None,
    ) -> Tuple[torch.Tensor, torch.Tensor, List[torch.Tensor],
               List[torch.Tensor]]:
        """ Export interface for c++ call, give input chunk xs, and return
            output from time 0 to current chunk.

        Args:
            xs (torch.Tensor): chunk input
            subsampling_cache (Optional[torch.Tensor]): subsampling cache
            elayers_output_cache (Optional[List[torch.Tensor]]):
                transformer/conformer encoder layers output cache
            conformer_cnn_cache (Optional[List[torch.Tensor]]): conformer
                cnn cache

        Returns:
            torch.Tensor: output, it ranges from time 0 to current chunk.
            torch.Tensor: subsampling cache
            List[torch.Tensor]: attention cache
            List[torch.Tensor]: conformer cnn cache

        """
        return self.encoder.forward_chunk(xs, offset, required_cache_size,
                                          subsampling_cache,
                                          elayers_output_cache,
                                          conformer_cnn_cache)

    @torch.jit.export
    def ctc_activation(self, xs: torch.Tensor) -> torch.Tensor:
        """ Export interface for c++ call, apply linear transform and log
            softmax before ctc
        Args:
            xs (torch.Tensor): encoder output

        Returns:
            torch.Tensor: activation before ctc

        """
        return self.ctc.log_softmax(xs)

    @torch.jit.export
    def forward_attention_decoder(
        self,
        hyps: torch.Tensor,
        hyps_lens: torch.Tensor,
        encoder_out: torch.Tensor,
        r_hyps: Optional[torch.Tensor] = None,
        reverse_weight: float = 0,
    ) -> Tuple[torch.Tensor, torch.Tensor]:
        """ Export interface for c++ call, forward decoder with multiple
            hypothesis from ctc prefix beam search and one encoder output
        Args:
            hyps (torch.Tensor): hyps from ctc prefix beam search, already
                pad sos at the begining
            hyps_lens (torch.Tensor): length of each hyp in hyps
            encoder_out (torch.Tensor): corresponding encoder output
            r_hyps (torch.Tensor): r_hyps from ctc prefix beam search, already
                pad sos at the begining, used for right to left decoder rescore
            reverse_weight: right to left decoder rescore weight

        Returns:
            torch.Tensor: decoder output
        """
        assert encoder_out.size(0) == 1
        num_hyps = hyps.size(0)
        assert hyps_lens.size(0) == num_hyps
        encoder_out = encoder_out.repeat(num_hyps, 1, 1)
        encoder_mask = torch.ones(num_hyps,
                                  1,
                                  encoder_out.size(1),
                                  dtype=torch.bool,
                                  device=encoder_out.device)
        decoder_out, r_decoder_out, _ = self.decoder(
            encoder_out, encoder_mask, hyps, hyps_lens, r_hyps,
            reverse_weight)  # (num_hyps, max_hyps_len, vocab_size)
        decoder_out = torch.nn.functional.log_softmax(decoder_out, dim=-1)
        r_decoder_out = torch.nn.functional.log_softmax(r_decoder_out, dim=-1)
        return decoder_out, r_decoder_out


def init_asr_model(configs):
    if configs['cmvn_file'] is not None:
        mean, istd = load_cmvn(configs['cmvn_file'], configs['is_json_cmvn'])
        global_cmvn = GlobalCMVN(
            torch.from_numpy(mean).float(),
            torch.from_numpy(istd).float())
    else:
        global_cmvn = None

    input_dim = configs['input_dim']
    vocab_size = configs['output_dim']

    encoder_type = configs.get('encoder', 'conformer')
    decoder_type = configs.get('decoder', 'transformer')
    assert encoder_type in ["transformer", "conformer"]
<<<<<<< HEAD
    assert decoder_type in ["transformer", "bitransformer"]
=======
    assert decoder_type in ["transformer", "bidirectional"]
>>>>>>> a3922965

    if encoder_type == 'conformer':
        encoder = ConformerEncoder(input_dim,
                                   global_cmvn=global_cmvn,
                                   **configs['encoder_conf'])
    else:
        encoder = TransformerEncoder(input_dim,
                                     global_cmvn=global_cmvn,
                                     **configs['encoder_conf'])

    if decoder_type == 'transformer':
        decoder = TransformerDecoder(vocab_size, encoder.output_size(),
                                     **configs['decoder_conf'])
    else:
<<<<<<< HEAD
        decoder = BiTransformerDecoder(vocab_size, encoder.output_size(),
=======
        decoder = BidirectionalDecoder(vocab_size, encoder.output_size(),
>>>>>>> a3922965
                                       **configs['decoder_conf'])

    ctc = CTC(vocab_size, encoder.output_size())
    model = ASRModel(
        vocab_size=vocab_size,
        encoder=encoder,
        decoder=decoder,
        ctc=ctc,
        **configs['model_conf'],
    )
    return model<|MERGE_RESOLUTION|>--- conflicted
+++ resolved
@@ -21,11 +21,7 @@
 from wenet.transformer.cmvn import GlobalCMVN
 from wenet.transformer.ctc import CTC
 from wenet.transformer.decoder import (TransformerDecoder,
-<<<<<<< HEAD
                                        BiTransformerDecoder)
-=======
-                                       BidirectionalDecoder)
->>>>>>> a3922965
 from wenet.transformer.encoder import (ConformerEncoder, TransformerEncoder)
 from wenet.transformer.label_smoothing_loss import LabelSmoothingLoss
 from wenet.utils.cmvn import load_cmvn
@@ -148,7 +144,7 @@
         decoder_out, r_decoder_out, _ = self.decoder(encoder_out, encoder_mask,
                                                      ys_in_pad, ys_in_lens,
                                                      r_ys_in_pad,
-                                                     self.reverse_weight)
+                                                     )
         # 2. Compute attention loss
         l_loss_att = self.criterion_att(decoder_out, ys_out_pad)
 
@@ -511,7 +507,7 @@
                                     self.ignore_id)
         # used for right to left
         r_hyps_pad = torch.tensor([0.0])
-        if self.decoder.r_num_blocks > 0 and reverse_weight > 0:
+        if reverse_weight > 0 and  hasattr(self.decoder, 'right_decoder'):
             r_hyps_pad, r_out = add_eos_sos(hyps_pad, self.sos, self.eos,
                                             self.ignore_id)
         hyps_lens = hyps_lens + 1  # Add <sos> at begining
@@ -521,13 +517,23 @@
                                   encoder_out.size(1),
                                   dtype=torch.bool,
                                   device=device)
-        decoder_out, r_decoder_out, _ = self.decoder(
-            encoder_out, encoder_mask, l_hyps_pad, hyps_lens, r_hyps_pad,
-            reverse_weight)  # (beam_size, max_hyps_len, vocab_size)
+        if hasattr(self.decoder, 'left_decoder'):
+            decoder_out, _, _ = self.decoder.left_decoder(
+                encoder_out, encoder_mask, hyps_pad,
+                hyps_lens)  # (beam_size, max_hyps_len, vocab_size)
+        else:
+            decoder_out, _ = self.decoder(
+                encoder_out, encoder_mask, hyps_pad,
+                hyps_lens)  # (beam_size, max_hyps_len, vocab_size)
+
         decoder_out = torch.nn.functional.log_softmax(decoder_out, dim=-1)
         decoder_out = decoder_out.cpu().numpy()
 
-        if self.decoder.r_num_blocks > 0 and reverse_weight > 0:
+
+        if reverse_weight > 0 and  hasattr(self.decoder, 'right_decoder'):
+            r_decoder_out, _, _ = self.decoder.right_decoder(
+                encoder_out, encoder_mask, r_hyps_pad, hyps_lens, reverse=True 
+                )  # (beam_size, max_hyps_len, vocab_size)
             r_decoder_out = torch.nn.functional.log_softmax(r_decoder_out,
                                                             dim=-1)
             r_decoder_out = r_decoder_out.cpu().numpy()
@@ -542,7 +548,7 @@
 
             # used for right to left score
             r_score = 0.0
-            if self.decoder.r_num_blocks > 0 and reverse_weight > 0:
+            if reverse_weight > 0:
                 # skip padding part, find real start
                 t = 0
                 t = r_decoder_out.shape[1] - len(hyp[0])
@@ -585,16 +591,6 @@
         return self.eos
 
     @torch.jit.export
-    def reverse_num_blocks(self) -> int:
-        """ Export interface for c++ call, return the num of the right to left decoder
-        """
-<<<<<<< HEAD
-        return self.decoder.right_decoder.num_blocks
-=======
-        return self.decoder.r_num_blocks
->>>>>>> a3922965
-
-    @torch.jit.export
     def forward_encoder_chunk(
         self,
         xs: torch.Tensor,
@@ -673,11 +669,26 @@
                                   encoder_out.size(1),
                                   dtype=torch.bool,
                                   device=encoder_out.device)
-        decoder_out, r_decoder_out, _ = self.decoder(
-            encoder_out, encoder_mask, hyps, hyps_lens, r_hyps,
-            reverse_weight)  # (num_hyps, max_hyps_len, vocab_size)
+        if hasattr(self.decoder, 'left_decoder') and hasattr(
+                self.decoder, 'right_decoder'):
+            decoder_out, _, _ = self.decoder.left_decoder(
+                encoder_out, encoder_mask, hyps,
+                hyps_lens, reverse=False)  # (num_hyps, max_hyps_len, vocab_size)
+        else:
+            decoder_out, _, _ = self.decoder(
+                encoder_out, encoder_mask, hyps,
+                hyps_lens)  # (num_hyps, max_hyps_len, vocab_sizu)
         decoder_out = torch.nn.functional.log_softmax(decoder_out, dim=-1)
-        r_decoder_out = torch.nn.functional.log_softmax(r_decoder_out, dim=-1)
+
+        r_decoder_out = torch.tensor(0.0)
+        # right to left decoder may be not used during decoding process, which depends on reverse_weight param.
+        if  r_hyps is not None and hasattr(self.decoder, 'right_decoder') and reverse_weight > 0:
+            r_decoder_out, _, _ = self.decoder.right_decoder(
+                encoder_out, encoder_mask, r_hyps,
+                hyps_lens, reverse=True)  # (num_hyps, max_hyps_len, vocab_size)
+            r_decoder_out = torch.nn.functional.log_softmax(decoder_out,
+                                                            dim=-1)
+
         return decoder_out, r_decoder_out
 
 
@@ -696,11 +707,7 @@
     encoder_type = configs.get('encoder', 'conformer')
     decoder_type = configs.get('decoder', 'transformer')
     assert encoder_type in ["transformer", "conformer"]
-<<<<<<< HEAD
     assert decoder_type in ["transformer", "bitransformer"]
-=======
-    assert decoder_type in ["transformer", "bidirectional"]
->>>>>>> a3922965
 
     if encoder_type == 'conformer':
         encoder = ConformerEncoder(input_dim,
@@ -715,11 +722,9 @@
         decoder = TransformerDecoder(vocab_size, encoder.output_size(),
                                      **configs['decoder_conf'])
     else:
-<<<<<<< HEAD
+        assert configs['model_conf']['reverse_weight'] > 0
+        assert configs['decoder_conf']['r_num_blocks'] > 0
         decoder = BiTransformerDecoder(vocab_size, encoder.output_size(),
-=======
-        decoder = BidirectionalDecoder(vocab_size, encoder.output_size(),
->>>>>>> a3922965
                                        **configs['decoder_conf'])
 
     ctc = CTC(vocab_size, encoder.output_size())
