# Copyright (c) 2022 Binbin Zhang (binbzha@qq.com)
#
# Licensed under the Apache License, Version 2.0 (the "License");
# you may not use this file except in compliance with the License.
# You may obtain a copy of the License at
#
#     http://www.apache.org/licenses/LICENSE-2.0
#
# Unless required by applicable law or agreed to in writing, software
# distributed under the License is distributed on an "AS IS" BASIS,
# WITHOUT WARRANTIES OR CONDITIONS OF ANY KIND, either express or implied.
# See the License for the specific language governing permissions and
# limitations under the License.

import os
import torch

from wenet.finetune.lora.utils import mark_only_lora_as_trainable
from wenet.k2.model import K2Model
from wenet.paraformer.cif import Cif
from wenet.paraformer.layers import SanmDecoder, SanmEncoder
from wenet.paraformer.paraformer import Paraformer, Predictor
from wenet.LLM.causallm_model import CausalLM
from wenet.LLM.decoder import DecoderOnly
from wenet.transducer.joint import TransducerJoint
from wenet.transducer.predictor import (ConvPredictor, EmbeddingPredictor,
                                        RNNPredictor)
from wenet.transducer.transducer import Transducer
from wenet.transformer.asr_model import ASRModel
from wenet.transformer.cmvn import GlobalCMVN
from wenet.transformer.ctc import CTC
from wenet.transformer.encoder import TransformerEncoder, ConformerEncoder
from wenet.transformer.decoder import BiTransformerDecoder, TransformerDecoder
from wenet.branchformer.encoder import BranchformerEncoder
from wenet.e_branchformer.encoder import EBranchformerEncoder
from wenet.squeezeformer.encoder import SqueezeformerEncoder
from wenet.efficient_conformer.encoder import EfficientConformerEncoder
from wenet.ctl_model.encoder import DualTransformerEncoder, DualConformerEncoder
from wenet.ctl_model.asr_model_ctl import CTLModel
from wenet.whisper.whisper import Whisper
from wenet.utils.cmvn import load_cmvn
from wenet.utils.checkpoint import load_checkpoint, load_trained_modules
from wenet.finetune.lora.encoder import (LoRATransformerEncoder,
                                         LoRAConformerEncoder)

WENET_ENCODER_CLASSES = {
    "transformer": TransformerEncoder,
    "conformer": ConformerEncoder,
    "squeezeformer": SqueezeformerEncoder,
    "efficientConformer": EfficientConformerEncoder,
    "branchformer": BranchformerEncoder,
    "e_branchformer": EBranchformerEncoder,
    "dual_transformer": DualTransformerEncoder,
    "dual_conformer": DualConformerEncoder,
    'sanm_encoder': SanmEncoder,
    "lora_transformer": LoRATransformerEncoder,
    "lora_conformer": LoRAConformerEncoder,
}

WENET_DECODER_CLASSES = {
    "transformer": TransformerDecoder,
    "bitransformer": BiTransformerDecoder,
    "sanm_decoder": SanmDecoder,
}

WENET_CTC_CLASSES = {
    "ctc": CTC,
}

WENET_PREDICTOR_CLASSES = {
    "rnn": RNNPredictor,
    "embedding": EmbeddingPredictor,
    "conv": ConvPredictor,
    "cif_predictor": Cif,
    "paraformer_predictor": Predictor,
}

WENET_JOINT_CLASSES = {
    "transducer_joint": TransducerJoint,
}

WENET_MODEL_CLASSES = {
    "asr_model": ASRModel,
    "ctl_model": CTLModel,
    "whisper": Whisper,
    "k2_model": K2Model,
    "transducer": Transducer,
    'paraformer': Paraformer,
    'causal_llm': CausalLM,
}


<<<<<<< HEAD
def init_asr_model(args, configs):
=======
def init_speech_model(args, configs):
>>>>>>> 24375c51
    # TODO(xcsong): Forcefully read the 'cmvn' attribute.
    if configs.get('cmvn', None) == 'global_cmvn':
        mean, istd = load_cmvn(configs['cmvn_conf']['cmvn_file'],
                               configs['cmvn_conf']['is_json_cmvn'])
        global_cmvn = GlobalCMVN(
            torch.from_numpy(mean).float(),
            torch.from_numpy(istd).float())
    else:
        global_cmvn = None

    input_dim = configs['input_dim']
    vocab_size = configs['output_dim']

    encoder_type = configs.get('encoder', 'conformer')
    decoder_type = configs.get('decoder', 'bitransformer')
    ctc_type = configs.get('ctc', 'ctc')

    if hasattr(args, 'use_lora') and args.use_lora:
        encoder_type = "lora_" + encoder_type

    encoder = WENET_ENCODER_CLASSES[encoder_type](
        input_dim,
        global_cmvn=global_cmvn,
        **configs['encoder_conf'],
        **configs['encoder_conf']['efficient_conf']
        if 'efficient_conf' in configs['encoder_conf'] else {})

    decoder = WENET_DECODER_CLASSES[decoder_type](vocab_size,
                                                  encoder.output_size(),
                                                  **configs['decoder_conf'])

    ctc = WENET_CTC_CLASSES[ctc_type](
        vocab_size,
        encoder.output_size(),
        blank_id=configs['ctc_conf']['ctc_blank_id']
        if 'ctc_conf' in configs else 0)

    model_type = configs.get('model', 'asr_model')
    if model_type == "transducer":
        predictor_type = configs.get('predictor', 'rnn')
        joint_type = configs.get('joint', 'transducer_joint')
        predictor = WENET_PREDICTOR_CLASSES[predictor_type](
            vocab_size, **configs['predictor_conf'])
        joint = WENET_JOINT_CLASSES[joint_type](vocab_size,
                                                **configs['joint_conf'])
        model = WENET_MODEL_CLASSES[model_type](
            vocab_size=vocab_size,
            blank=0,
            predictor=predictor,
            encoder=encoder,
            attention_decoder=decoder,
            joint=joint,
            ctc=ctc,
            special_tokens=configs.get('tokenizer_conf',
                                       {}).get('special_tokens', None),
            **configs['model_conf'])
    elif model_type == 'paraformer':
        predictor_type = configs.get('predictor', 'cif')
        predictor = WENET_PREDICTOR_CLASSES[predictor_type](
            **configs['predictor_conf'])
        model = WENET_MODEL_CLASSES[model_type](
            vocab_size=vocab_size,
            encoder=encoder,
            decoder=decoder,
            predictor=predictor,
            ctc=ctc,
            **configs['model_conf'],
            special_tokens=configs.get('tokenizer_conf',
                                       {}).get('special_tokens', None),
        )
    else:
        model = WENET_MODEL_CLASSES[model_type](
            vocab_size=vocab_size,
            encoder=encoder,
            decoder=decoder,
            ctc=ctc,
            special_tokens=configs.get('tokenizer_conf',
                                       {}).get('special_tokens', None),
            **configs['model_conf'])
    return model, configs


def init_causal_llm(configs):
    vocab_size = configs['output_dim']
    assert configs['decoder'] == 'decoder_only'
    assert configs['model'] == 'causal_lm'
    decoder_only = DecoderOnly(**configs['decoder_conf'])

    model = CausalLM(
        vocab_size,
        decoder_only,
        **configs['model_conf'],
        special_tokens=configs.get('tokenizer_conf',
                                   {}).get('special_tokens', None),
    )
    return model, configs


def init_model(args, configs):

    model_type = configs.get('model', 'asr_model')
    if model_type == 'causal_lm':
        model, configs = init_causal_llm(configs)
    else:
        model, configs = init_speech_model(args, configs)

    # If specify checkpoint, load some info from checkpoint
    if hasattr(args, 'checkpoint') and args.checkpoint is not None:
        infos = load_checkpoint(model, args.checkpoint)
    elif hasattr(args, 'enc_init') and args.enc_init is not None:
        infos = load_trained_modules(model, args)
    else:
        infos = {}
    configs["init_infos"] = infos

    print(configs)
    # Trye to tie some weights
    if hasattr(model, 'tie_or_clone_weights'):
        if not hasattr(args, 'jit'):
            args.jit = True  # i.e. export onnx/jit/ipex
        model.tie_or_clone_weights(args.jit)

    if hasattr(args, 'only_optimize_lora') and args.only_optimize_lora:
        mark_only_lora_as_trainable(model, bias='lora_only')

    if int(os.environ.get('RANK', 0)) == 0:
        print(configs)

<<<<<<< HEAD
    # Tie emb.weight to decoder.output_layer.weight
    if model.decoder.tie_word_embedding:
        if not hasattr(args, 'jit'):
            args.jit = True  # i.e. export onnx/jit/ipex
        model.decoder.tie_or_clone_weights(jit_mode=args.jit)

    return model, configs


def init_model(args, configs):
    # return init_asr_model(args, configs)
    # TODO(Mddct): refine later
    from wenet.experimental.dmels.init_dmels_model import init_dmels_asr_model
    return init_dmels_asr_model(args, configs)
=======
    return model, configs
>>>>>>> 24375c51
<|MERGE_RESOLUTION|>--- conflicted
+++ resolved
@@ -90,11 +90,7 @@
 }
 
 
-<<<<<<< HEAD
 def init_asr_model(args, configs):
-=======
-def init_speech_model(args, configs):
->>>>>>> 24375c51
     # TODO(xcsong): Forcefully read the 'cmvn' attribute.
     if configs.get('cmvn', None) == 'global_cmvn':
         mean, istd = load_cmvn(configs['cmvn_conf']['cmvn_file'],
@@ -198,8 +194,11 @@
     model_type = configs.get('model', 'asr_model')
     if model_type == 'causal_lm':
         model, configs = init_causal_llm(configs)
-    else:
-        model, configs = init_speech_model(args, configs)
+    elif model_type == 'dmels_asr_model':
+        from wenet.experimental.dmels.init_dmels_model import init_dmels_asr_model
+        return init_dmels_asr_model(args, configs)
+    else:
+        model, configs = init_asr_model(args, configs)
 
     # If specify checkpoint, load some info from checkpoint
     if hasattr(args, 'checkpoint') and args.checkpoint is not None:
@@ -223,21 +222,4 @@
     if int(os.environ.get('RANK', 0)) == 0:
         print(configs)
 
-<<<<<<< HEAD
-    # Tie emb.weight to decoder.output_layer.weight
-    if model.decoder.tie_word_embedding:
-        if not hasattr(args, 'jit'):
-            args.jit = True  # i.e. export onnx/jit/ipex
-        model.decoder.tie_or_clone_weights(jit_mode=args.jit)
-
-    return model, configs
-
-
-def init_model(args, configs):
-    # return init_asr_model(args, configs)
-    # TODO(Mddct): refine later
-    from wenet.experimental.dmels.init_dmels_model import init_dmels_asr_model
-    return init_dmels_asr_model(args, configs)
-=======
-    return model, configs
->>>>>>> 24375c51
+    return model, configs